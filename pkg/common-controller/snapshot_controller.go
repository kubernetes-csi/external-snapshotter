/*
Copyright 2019 The Kubernetes Authors.

Licensed under the Apache License, Version 2.0 (the "License");
you may not use this file except in compliance with the License.
You may obtain a copy of the License at

    http://www.apache.org/licenses/LICENSE-2.0

Unless required by applicable law or agreed to in writing, software
distributed under the License is distributed on an "AS IS" BASIS,
WITHOUT WARRANTIES OR CONDITIONS OF ANY KIND, either express or implied.
See the License for the specific language governing permissions and
limitations under the License.
*/

package common_controller

import (
	"fmt"
	"strings"
	"time"

	crdv1 "github.com/kubernetes-csi/external-snapshotter/v2/pkg/apis/volumesnapshot/v1beta1"
	"github.com/kubernetes-csi/external-snapshotter/v2/pkg/utils"
	v1 "k8s.io/api/core/v1"
	storagev1 "k8s.io/api/storage/v1"
	apierrs "k8s.io/apimachinery/pkg/api/errors"
	"k8s.io/apimachinery/pkg/api/resource"
	metav1 "k8s.io/apimachinery/pkg/apis/meta/v1"
	"k8s.io/apimachinery/pkg/labels"
	"k8s.io/client-go/kubernetes/scheme"
	ref "k8s.io/client-go/tools/reference"
	"k8s.io/klog"
	"k8s.io/kubernetes/pkg/util/slice"
)

// ==================================================================
// PLEASE DO NOT ATTEMPT TO SIMPLIFY THIS CODE.
// KEEP THE SPACE SHUTTLE FLYING.
// ==================================================================

// Design:
//
// The fundamental key to this design is the bi-directional "pointer" between
// VolumeSnapshots and VolumeSnapshotContents, which is represented here
// as snapshot.Status.BoundVolumeSnapshotContentName and content.Spec.VolumeSnapshotRef.
// The bi-directionality is complicated to manage in a transactionless system, but
// without it we can't ensure sane behavior in the face of different forms of
// trouble.  For example, a rogue HA controller instance could end up racing
// and making multiple bindings that are indistinguishable, resulting in
// potential data loss.
//
// This controller is designed to work in active-passive high availability
// mode. It *could* work also in active-active HA mode, all the object
// transitions are designed to cope with this, however performance could be
// lower as these two active controllers will step on each other toes
// frequently.
//
// This controller supports both dynamic snapshot creation and pre-bound snapshot.
// In pre-bound mode, objects are created with pre-defined pointers: a VolumeSnapshot
// points to a specific VolumeSnapshotContent and the VolumeSnapshotContent also
// points back for this VolumeSnapshot.
//
// The snapshot controller is split into two controllers in its beta phase: a
// common controller that is deployed on the kubernetes master node and a sidecar
// controller that is deployed with the CSI driver.

// The dynamic snapshot creation is multi-step process: first common controller
// creates snapshot content object, then the snapshot sidecar triggers snapshot
// creation though csi volume driver and updates snapshot content status with
// snapshotHandle, creationTime, restoreSize, readyToUse, and error fields. The
// common controller updates snapshot status based on content status until
// bi-directional binding is complete and readyToUse becomes true. Error field
// in the snapshot status will be updated accordingly when failure occurrs.

const snapshotKind = "VolumeSnapshot"
const snapshotAPIGroup = crdv1.GroupName

const controllerUpdateFailMsg = "snapshot controller failed to update"

// syncContent deals with one key off the queue.  It returns false when it's time to quit.
func (ctrl *csiSnapshotCommonController) syncContent(content *crdv1.VolumeSnapshotContent) error {
	snapshotName := utils.SnapshotRefKey(&content.Spec.VolumeSnapshotRef)

	klog.V(4).Infof("synchronizing VolumeSnapshotContent[%s]: content is bound to snapshot %s", content.Name, snapshotName)
	// The VolumeSnapshotContent is reserved for a VolumeSnapshot;
	// that VolumeSnapshot has not yet been bound to this VolumeSnapshotContent; the VolumeSnapshot sync will handle it.
	if content.Spec.VolumeSnapshotRef.UID == "" {
		klog.V(4).Infof("synchronizing VolumeSnapshotContent[%s]: VolumeSnapshotContent is pre-bound to VolumeSnapshot %s", content.Name, snapshotName)
		return nil
	}

	if utils.NeedToAddContentFinalizer(content) {
		// Content is not being deleted -> it should have the finalizer.
		klog.V(5).Infof("syncContent: Add Finalizer for VolumeSnapshotContent[%s]", content.Name)
		return ctrl.addContentFinalizer(content)
	}

	// Check if snapshot exists in cache store
	// If getSnapshotFromStore returns (nil, nil), it means snapshot not found
	// and it may have already been deleted, and it will fall into the
	// snapshot == nil case below
	var snapshot *crdv1.VolumeSnapshot
	snapshot, err := ctrl.getSnapshotFromStore(snapshotName)
	if err != nil {
		return err
	}

	if snapshot != nil && snapshot.UID != content.Spec.VolumeSnapshotRef.UID {
		// The snapshot that the content was pointing to was deleted, and another
		// with the same name created.
		klog.V(4).Infof("synchronizing VolumeSnapshotContent[%s]: content %s has different UID, the old one must have been deleted", content.Name, snapshotName)
		// Treat the content as bound to a missing snapshot.
		snapshot = nil
	} else {
		// Check if snapshot.Status is different from content.Status and add snapshot to queue
		// if there is a difference and it is worth triggering an snapshot status update.
		if snapshot != nil && ctrl.needsUpdateSnapshotStatus(snapshot, content) {
			klog.V(4).Infof("synchronizing VolumeSnapshotContent for snapshot [%s]: update snapshot status to true if needed.", snapshotName)
			// Manually trigger a snapshot status update to happen
			// right away so that it is in-sync with the content status
			ctrl.snapshotQueue.Add(snapshotName)
		}
	}

	// NOTE(xyang): Do not trigger content deletion if
	// snapshot is nil. This is to avoid data loss if
	// the user copied the yaml files and expect it to work
	// in a different setup. In this case snapshot is nil.
	// If we trigger content deletion, it will delete
	// physical snapshot resource on the storage system
	// and result in data loss!
	//
	// Trigger content deletion if snapshot is not nil
	// and snapshot has deletion timestamp.
	// If snapshot has deletion timestamp and finalizers, set
	// AnnVolumeSnapshotBeingDeleted annotation on the content.
	// This may trigger the deletion of the content in the
	// sidecar controller depending on the deletion policy
	// on the content.
	// Snapshot won't be deleted until content is deleted
	// due to the finalizer.
	if snapshot != nil && utils.IsSnapshotDeletionCandidate(snapshot) {
		return ctrl.setAnnVolumeSnapshotBeingDeleted(content)
	}

	return nil
}

// syncSnapshot is the main controller method to decide what to do with a snapshot.
// It's invoked by appropriate cache.Controller callbacks when a snapshot is
// created, updated or periodically synced. We do not differentiate between
// these events.
// For easier readability, it is split into syncUnreadySnapshot and syncReadySnapshot
func (ctrl *csiSnapshotCommonController) syncSnapshot(snapshot *crdv1.VolumeSnapshot) error {
	klog.V(5).Infof("synchronizing VolumeSnapshot[%s]: %s", utils.SnapshotKey(snapshot), utils.GetSnapshotStatusForLogging(snapshot))

	klog.V(5).Infof("syncSnapshot [%s]: check if we should remove finalizer on snapshot PVC source and remove it if we can", utils.SnapshotKey(snapshot))

	// Check if we should remove finalizer on PVC and remove it if we can.
	errFinalizer := ctrl.checkandRemovePVCFinalizer(snapshot)
	if errFinalizer != nil {
		klog.Errorf("error check and remove PVC finalizer for snapshot [%s]: %v", snapshot.Name, errFinalizer)
		// Log an event and keep the original error from syncUnready/ReadySnapshot
		ctrl.eventRecorder.Event(snapshot, v1.EventTypeWarning, "ErrorPVCFinalizer", "Error check and remove PVC Finalizer for VolumeSnapshot")
	}

<<<<<<< HEAD
	if snapshot.ObjectMeta.DeletionTimestamp != nil {
		return ctrl.processSnapshotWithDeletionTimestamp(snapshot)
=======
	// Proceed with snapshot deletion only if snapshot is not in the middled of being
	// created from a PVC with a finalizer. This is to ensure that the PVC finalizer
	// can be removed even if a delete snapshot request is received before create
	// snapshot has completed.
	if snapshot.ObjectMeta.DeletionTimestamp != nil && !ctrl.isPVCwithFinalizerInUseByCurrentSnapshot(snapshot) {
		err := ctrl.processSnapshotWithDeletionTimestamp(snapshot)
		if err != nil {
			return err
		}
	} else {
		klog.V(5).Infof("syncSnapshot[%s]: check if we should add finalizers on snapshot", utils.SnapshotKey(snapshot))
		if err := ctrl.checkandAddSnapshotFinalizers(snapshot); err != nil {
			klog.Errorf("error check and add Snapshot finalizers for snapshot [%s]: %v", snapshot.Name, errFinalizer)
			ctrl.eventRecorder.Event(snapshot, v1.EventTypeWarning, "SnapshotCheckandUpdateFailed", fmt.Sprintf("Failed to check and update snapshot: %s", err.Error()))
			return err
		}
		// Need to build or update snapshot.Status in following cases:
		// 1) snapshot.Status is nil
		// 2) snapshot.Status.ReadyToUse is false
		// 3) snapshot.Status.BoundVolumeSnapshotContentName is not set
		if !utils.IsSnapshotReady(snapshot) || !utils.IsBoundVolumeSnapshotContentNameSet(snapshot) {
			return ctrl.syncUnreadySnapshot(snapshot)
		}
		return ctrl.syncReadySnapshot(snapshot)
	}
	return nil
}

// Check if PVC has a finalizer and if it is being used by the current snapshot as source.
func (ctrl *csiSnapshotCommonController) isPVCwithFinalizerInUseByCurrentSnapshot(snapshot *crdv1.VolumeSnapshot) bool {
	// Get snapshot source which is a PVC
	pvc, err := ctrl.getClaimFromVolumeSnapshot(snapshot)
	if err != nil {
		klog.Infof("cannot get claim from snapshot [%s]: [%v] Claim may be deleted already.", snapshot.Name, err)
		return false
	}

	// Check if there is a Finalizer on PVC. If not, return false
	if !slice.ContainsString(pvc.ObjectMeta.Finalizers, utils.PVCFinalizer, nil) {
		return false
	}

	if !utils.IsSnapshotReady(snapshot) {
		klog.V(2).Infof("PVC %s/%s is being used by snapshot %s/%s as source", pvc.Namespace, pvc.Name, snapshot.Namespace, snapshot.Name)
		return true
	}
	return false
}

// checkContentAndBoundStatus is a helper function that checks the following:
// - It checks if content exists and returns the content object if it exists and nil otherwise.
// - It checks the deletionPolicy and returns true if policy is Delete and false otherwise.
// - It checks if snapshot and content are bound and returns true if bound and false otherwise.
func (ctrl *csiSnapshotCommonController) checkContentAndBoundStatus(snapshot *crdv1.VolumeSnapshot) (*crdv1.VolumeSnapshotContent, bool, bool, error) {
	// If content is deleted already, remove SnapshotBound finalizer
	content, err := ctrl.getContentFromStore(snapshot)
	if err != nil || content == nil {
		return nil, false, false, err
>>>>>>> ed6cd4a7
	}
	klog.V(5).Infof("syncSnapshot[%s]: check if we should add finalizers on snapshot", utils.SnapshotKey(snapshot))
	if err := ctrl.checkandAddSnapshotFinalizers(snapshot); err != nil {
		klog.Errorf("error check and add Snapshot finalizers for snapshot [%s]: %v", snapshot.Name, errFinalizer)
		ctrl.eventRecorder.Event(snapshot, v1.EventTypeWarning, "SnapshotFinalizerError", fmt.Sprintf("Failed to check and update snapshot: %s", err.Error()))
		return err
	}
	// Need to build or update snapshot.Status in following cases:
	// 1) snapshot.Status is nil
	// 2) snapshot.Status.ReadyToUse is false
	// 3) snapshot.Status.BoundVolumeSnapshotContentName is not set
	if !utils.IsSnapshotReady(snapshot) || !utils.IsBoundVolumeSnapshotContentNameSet(snapshot) {
		return ctrl.syncUnreadySnapshot(snapshot)
	}
	return ctrl.syncReadySnapshot(snapshot)
}

// processSnapshotWithDeletionTimestamp processes finalizers and deletes the content when appropriate. It has the following steps:
// 1. Call a helper function checkContentAndBoundStatus() to check content and bound status.
// 2. Call checkandRemoveSnapshotFinalizersAndCheckandDeleteContent() with information obtained from step 1. This function name is very long but the name suggests what it does. It determines whether to remove finalizers on snapshot and whether to delete content.
func (ctrl *csiSnapshotCommonController) processSnapshotWithDeletionTimestamp(snapshot *crdv1.VolumeSnapshot) error {
	klog.V(5).Infof("processSnapshotWithDeletionTimestamp VolumeSnapshot[%s]: %s", utils.SnapshotKey(snapshot), utils.GetSnapshotStatusForLogging(snapshot))

	var contentName string
	if snapshot.Status != nil && snapshot.Status.BoundVolumeSnapshotContentName != nil {
		contentName = *snapshot.Status.BoundVolumeSnapshotContentName
	}
	// for a dynamically created snapshot, it's possible that a content has been created
	// however the Status of the snapshot has not been updated yet, i.e., failed right
	// after content creation. In this case, use the fixed naming scheme to get the content
	// name and search
	if contentName == "" && snapshot.Spec.Source.PersistentVolumeClaimName != nil {
		contentName = utils.GetDynamicSnapshotContentNameForSnapshot(snapshot)
	}
	// find a content from cache store, note that it's complete legit that no
	// content has been found from content cache store
	content, err := ctrl.getContentFromStore(contentName)
	if err != nil {
		return err
	}
	// check whether the content points back to the passed in snapshot, note that
	// binding should always be bi-directional to trigger the deletion on content
	// or adding any annotation to the content
	var deleteContent bool = false
	if content != nil && utils.IsVolumeSnapshotRefSet(snapshot, content) {
		// content points back to snapshot, whether or not to delete a content now
		// depends on the deletion policy of it.
		deleteContent = (content.Spec.DeletionPolicy == crdv1.VolumeSnapshotContentDelete)
	} else {
		// the content is nil or points to a different snapshot, reset content to nil
		// such that there is no operation done on the found content in
		// checkandRemoveSnapshotFinalizersAndCheckandDeleteContent
		content = nil
	}

	klog.V(5).Infof("processSnapshotWithDeletionTimestamp[%s]: delete snapshot content and remove finalizer from snapshot if needed", utils.SnapshotKey(snapshot))
	return ctrl.checkandRemoveSnapshotFinalizersAndCheckandDeleteContent(snapshot, content, deleteContent)
}

// checkandRemoveSnapshotFinalizersAndCheckandDeleteContent deletes the content and removes snapshot finalizers (VolumeSnapshotAsSourceFinalizer and VolumeSnapshotBoundFinalizer) if needed
func (ctrl *csiSnapshotCommonController) checkandRemoveSnapshotFinalizersAndCheckandDeleteContent(snapshot *crdv1.VolumeSnapshot, content *crdv1.VolumeSnapshotContent, deleteContent bool) error {
	klog.V(5).Infof("checkandRemoveSnapshotFinalizersAndCheckandDeleteContent VolumeSnapshot[%s]: %s", utils.SnapshotKey(snapshot), utils.GetSnapshotStatusForLogging(snapshot))

	if !utils.IsSnapshotDeletionCandidate(snapshot) {
		return nil
	}

	// check if the snapshot is being used for restore a PVC, if yes, do nothing
	// and wait until PVC restoration finishes
	if content != nil && ctrl.isVolumeBeingCreatedFromSnapshot(snapshot) {
		klog.V(4).Infof("checkandRemoveSnapshotFinalizersAndCheckandDeleteContent[%s]: snapshot is being used to restore a PVC", utils.SnapshotKey(snapshot))
		ctrl.eventRecorder.Event(snapshot, v1.EventTypeWarning, "SnapshotDeletePending", "Snapshot is being used to restore a PVC")
		// TODO(@xiangqian): should requeue this?
		return nil
	}

	// regardless of the deletion policy, set the VolumeSnapshotBeingDeleted on
	// content object, this is to allow sidecar controller to conduct a delete
	// operation whenever the content has deletion timestamp set.
	if content != nil {
		klog.V(5).Infof("checkandRemoveSnapshotFinalizersAndCheckandDeleteContent[%s]: Set VolumeSnapshotBeingDeleted annotation on the content [%s]", utils.SnapshotKey(snapshot), content.Name)
		if err := ctrl.setAnnVolumeSnapshotBeingDeleted(content); err != nil {
			klog.V(4).Infof("checkandRemoveSnapshotFinalizersAndCheckandDeleteContent[%s]: failed to set VolumeSnapshotBeingDeleted annotation on the content [%s]", utils.SnapshotKey(snapshot), content.Name)
			return err
		}
	}

<<<<<<< HEAD
	// VolumeSnapshot should be deleted. Check and remove finalizers
	klog.V(5).Infof("checkandRemoveSnapshotFinalizersAndCheckandDeleteContent[%s]: set DeletionTimeStamp on content.", utils.SnapshotKey(snapshot))
	// If content exists and has a deletion policy of Delete, set DeletionTimeStamp on the content;
	// content won't be deleted immediately due to the VolumeSnapshotContentFinalizer
	if content != nil && deleteContent {
		err := ctrl.clientset.SnapshotV1beta1().VolumeSnapshotContents().Delete(content.Name, &metav1.DeleteOptions{})
		if err != nil {
			ctrl.eventRecorder.Event(snapshot, v1.EventTypeWarning, "SnapshotContentObjectDeleteError", "Failed to delete snapshot content API object")
			return fmt.Errorf("failed to delete VolumeSnapshotContent %s from API server: %q", content.Name, err)
=======
		if !inUse {
			klog.V(5).Infof("checkandRemoveSnapshotFinalizersAndCheckandDeleteContent: Set VolumeSnapshotBeingDeleted annotation on the content")
			ctrl.setAnnVolumeSnapshotBeingDeleted(content)

			klog.V(5).Infof("checkandRemoveSnapshotFinalizersAndCheckandDeleteContent: Remove Finalizer for VolumeSnapshot[%s]", utils.SnapshotKey(snapshot))
			doesContentExist := false
			if content != nil {
				doesContentExist = true
			}
			return ctrl.removeSnapshotFinalizer(snapshot, !inUse, !doesContentExist)
>>>>>>> ed6cd4a7
		}
	}

	klog.V(5).Infof("checkandRemoveSnapshotFinalizersAndCheckandDeleteContent: Remove Finalizer for VolumeSnapshot[%s]", utils.SnapshotKey(snapshot))
	// remove finalizers on the VolumeSnapshot object, there are two finalizers:
	// 1. VolumeSnapshotAsSourceFinalizer, once reached here, the snapshot is not
	//    in use to restore PVC, and the finalizer will be removed directly.
	// 2. VolumeSnapshotBoundFinalizer:
	//    a. If there is no content found, remove the finalizer.
	//    b. If the content is being deleted, i.e., with deleteContent == true,
	//       keep this finalizer until the content object is removed from API server
	//       by sidecar controller.
	//    c. If deletion will not cascade to the content, remove the finalizer on
	//       the snapshot such that it can be removed from API server.
	removeBoundFinalizer := !(content != nil && deleteContent)
	return ctrl.removeSnapshotFinalizer(snapshot, true, removeBoundFinalizer)
}

// checkandAddSnapshotFinalizers checks and adds snapshot finailzers when needed
func (ctrl *csiSnapshotCommonController) checkandAddSnapshotFinalizers(snapshot *crdv1.VolumeSnapshot) error {
	// get the content for this Snapshot
	var (
		content *crdv1.VolumeSnapshotContent = nil
		err     error                        = nil
	)
	if snapshot.Spec.Source.VolumeSnapshotContentName != nil {
		content, err = ctrl.getPreprovisionedContentFromStore(snapshot)
	}
	if snapshot.Spec.Source.PersistentVolumeClaimName != nil {
		content, err = ctrl.getDynamicallyProvisionedContentFromStore(snapshot)
	}
	if err != nil {
		return err
	}

	// NOTE: Source finalizer will be added to snapshot if DeletionTimeStamp is nil
	// and it is not set yet. This is because the logic to check whether a PVC is being
	// created from the snapshot is expensive so we only go through it when we need
	// to remove this finalizer and make sure it is removed when it is not needed any more.
	addSourceFinalizer := utils.NeedToAddSnapshotAsSourceFinalizer(snapshot)

	// note that content could be nil, in this case bound finalizer is not needed
	addBoundFinalizer := false
	if content != nil {
		// A bound finalizer is needed ONLY when all following conditions are satisfied:
		// 1. the VolumeSnapshot is bound to some content
		// 2. the VolumeSnapshot does not have deletion timestamp set
		// 3. the matching content has a deletion policy to be Delete
		// Note that if a matching content is found, it must points back to the snapshot
		addBoundFinalizer = utils.NeedToAddSnapshotBoundFinalizer(snapshot) && (content.Spec.DeletionPolicy == crdv1.VolumeSnapshotContentDelete)
	}
	if addSourceFinalizer || addBoundFinalizer {
		// Snapshot is not being deleted -> it should have the finalizer.
		klog.V(5).Infof("checkandAddSnapshotFinalizers: Add Finalizer for VolumeSnapshot[%s]", utils.SnapshotKey(snapshot))
		return ctrl.addSnapshotFinalizer(snapshot, addSourceFinalizer, addBoundFinalizer)
	}
	return nil
}

// syncReadySnapshot checks the snapshot which has been bound to snapshot content successfully before.
// If there is any problem with the binding (e.g., snapshot points to a non-existent snapshot content), update the snapshot status and emit event.
func (ctrl *csiSnapshotCommonController) syncReadySnapshot(snapshot *crdv1.VolumeSnapshot) error {
	if !utils.IsBoundVolumeSnapshotContentNameSet(snapshot) {
		return fmt.Errorf("snapshot %s is not bound to a content.", utils.SnapshotKey(snapshot))
	}
	content, err := ctrl.getContentFromStore(*snapshot.Status.BoundVolumeSnapshotContentName)
	if err != nil {
		return nil
	}
	if content == nil {
		// this meant there is no matching content in cache found
		// update status of the snapshot and return
		return ctrl.updateSnapshotErrorStatusWithEvent(snapshot, v1.EventTypeWarning, "SnapshotContentMissing", "VolumeSnapshotContent is missing")
	}
	klog.V(5).Infof("syncReadySnapshot[%s]: VolumeSnapshotContent %q found", utils.SnapshotKey(snapshot), content.Name)
	// check binding from content side to make sure the binding is still valid
	if !utils.IsVolumeSnapshotRefSet(snapshot, content) {
		// snapshot is bound but content is not pointing to the snapshot
		return ctrl.updateSnapshotErrorStatusWithEvent(snapshot, v1.EventTypeWarning, "SnapshotMisbound", "VolumeSnapshotContent is not bound to the VolumeSnapshot correctly")
	}
	// everything is verified, return
	return nil
}

// syncUnreadySnapshot is the main controller method to decide what to do with a snapshot which is not set to ready.
func (ctrl *csiSnapshotCommonController) syncUnreadySnapshot(snapshot *crdv1.VolumeSnapshot) error {
	uniqueSnapshotName := utils.SnapshotKey(snapshot)
	klog.V(5).Infof("syncUnreadySnapshot %s", uniqueSnapshotName)

	// Pre-provisioned snapshot
	if snapshot.Spec.Source.VolumeSnapshotContentName != nil {
		content, err := ctrl.getPreprovisionedContentFromStore(snapshot)
		if err != nil {
			return err
		}
		// if no content found yet, update status and return
		if content == nil {
			// can not find the desired VolumeSnapshotContent from cache store
			ctrl.updateSnapshotErrorStatusWithEvent(snapshot, v1.EventTypeWarning, "SnapshotContentMissing", "VolumeSnapshotContent is missing")
			klog.V(4).Infof("sync snapshot[%s]: snapshot content %q requested but not found, will try again", utils.SnapshotKey(snapshot), *snapshot.Spec.Source.VolumeSnapshotContentName)
			return fmt.Errorf("snapshot %s requests an non-existing content %s", utils.SnapshotKey(snapshot), *snapshot.Spec.Source.VolumeSnapshotContentName)
		}
		// Set VolumeSnapshotRef UID
		newContent, err := ctrl.checkandBindSnapshotContent(snapshot, content)
		if err != nil {
			// snapshot is bound but content is not bound to snapshot correctly
			ctrl.updateSnapshotErrorStatusWithEvent(snapshot, v1.EventTypeWarning, "SnapshotBindFailed", fmt.Sprintf("Snapshot failed to bind VolumeSnapshotContent, %v", err))
			return fmt.Errorf("snapshot %s is bound, but VolumeSnapshotContent %s is not bound to the VolumeSnapshot correctly, %v", uniqueSnapshotName, content.Name, err)
		}

		// update snapshot status
		for i := 0; i < ctrl.createSnapshotContentRetryCount; i++ {
			klog.V(5).Infof("syncUnreadySnapshot [%s]: trying to update snapshot status", utils.SnapshotKey(snapshot))
			_, err = ctrl.updateSnapshotStatus(snapshot, newContent)
			if err == nil {
				break
			}
			klog.V(4).Infof("failed to update snapshot %s status: %v", utils.SnapshotKey(snapshot), err)
			time.Sleep(ctrl.createSnapshotContentInterval)
		}

		if err != nil {
			// update snapshot status failed
			ctrl.updateSnapshotErrorStatusWithEvent(snapshot, v1.EventTypeWarning, "SnapshotStatusUpdateFailed", fmt.Sprintf("Snapshot status update failed, %v", err))
			return err
		}
		return nil
	}
	// snapshot.Spec.Source.VolumeSnapshotContentName == nil - dynamically creating snapshot
	klog.V(5).Infof("getDynamicallyProvisionedContentFromStore for snapshot %s", uniqueSnapshotName)
	contentObj, err := ctrl.getDynamicallyProvisionedContentFromStore(snapshot)
	if err != nil {
		return err
	}

	if contentObj != nil {
		klog.V(5).Infof("Found VolumeSnapshotContent object %s for snapshot %s", contentObj.Name, uniqueSnapshotName)
		if contentObj.Spec.Source.SnapshotHandle != nil {
			ctrl.updateSnapshotErrorStatusWithEvent(snapshot, v1.EventTypeWarning, "SnapshotHandleSet", fmt.Sprintf("Snapshot handle should not be set in content %s for dynamic provisioning", uniqueSnapshotName))
			return fmt.Errorf("snapshotHandle should not be set in the content for dynamic provisioning for snapshot %s", uniqueSnapshotName)
		}
		newSnapshot, err := ctrl.bindandUpdateVolumeSnapshot(contentObj, snapshot)
		if err != nil {
			return err
		}
		klog.V(5).Infof("bindandUpdateVolumeSnapshot %v", newSnapshot)
		return nil
	} else if snapshot.Status == nil || snapshot.Status.Error == nil || isControllerUpdateFailError(snapshot.Status.Error) {
		if snapshot.Spec.Source.PersistentVolumeClaimName == nil {
			ctrl.updateSnapshotErrorStatusWithEvent(snapshot, v1.EventTypeWarning, "SnapshotPVCSourceMissing", fmt.Sprintf("PVC source for snapshot %s is missing", uniqueSnapshotName))
			return fmt.Errorf("expected PVC source for snapshot %s but got nil", uniqueSnapshotName)
		} else {
			var err error
			var content *crdv1.VolumeSnapshotContent
			if content, err = ctrl.createSnapshotContent(snapshot); err != nil {
				ctrl.updateSnapshotErrorStatusWithEvent(snapshot, v1.EventTypeWarning, "SnapshotContentCreationFailed", fmt.Sprintf("Failed to create snapshot content with error %v", err))
				return err
			}

			// Update snapshot status with BoundVolumeSnapshotContentName
			for i := 0; i < ctrl.createSnapshotContentRetryCount; i++ {
				klog.V(5).Infof("syncUnreadySnapshot [%s]: trying to update snapshot status", utils.SnapshotKey(snapshot))
				_, err = ctrl.updateSnapshotStatus(snapshot, content)
				if err == nil {
					break
				}
				klog.V(4).Infof("failed to update snapshot %s status: %v", utils.SnapshotKey(snapshot), err)
				time.Sleep(ctrl.createSnapshotContentInterval)
			}

			if err != nil {
				// update snapshot status failed
				ctrl.updateSnapshotErrorStatusWithEvent(snapshot, v1.EventTypeWarning, "SnapshotStatusUpdateFailed", fmt.Sprintf("Snapshot status update failed, %v", err))
				return err
			}
		}
	}
	return nil
}

// getPreprovisionedContentFromStore tries to find a pre-provisioned content object
// from content cache store for the passed in VolumeSnapshot.
// Note that this function assumes the passed in VolumeSnapshot is a pre-provisioned
// one, i.e., snapshot.Spec.Source.VolumeSnapshotContentName != nil.
// If no matching content is found, it returns (nil, nil).
// If it found a content which is not a pre-provisioned one, it updates the status
// of the snapshot with an event and returns an error.
// If it found a content which does not point to the passed in VolumeSnapshot, it
// updates the status of the snapshot with an event and returns an error.
// Otherwise, the found content will be returned.
func (ctrl *csiSnapshotCommonController) getPreprovisionedContentFromStore(snapshot *crdv1.VolumeSnapshot) (*crdv1.VolumeSnapshotContent, error) {
	contentName := *snapshot.Spec.Source.VolumeSnapshotContentName
	if contentName == "" {
		return nil, fmt.Errorf("empty VolumeSnapshotContentName for snapshot %s", utils.SnapshotKey(snapshot))
	}
	content, err := ctrl.getContentFromStore(contentName)
	if err != nil {
		return nil, err
	}
	if content == nil {
		// can not find the desired VolumeSnapshotContent from cache store
		return nil, nil
	}
	// check whether the content is a pre-provisioned VolumeSnapshotContent
	if content.Spec.Source.SnapshotHandle == nil {
		// found a content which represents a dynamically provisioned snapshot
		// update the snapshot and return an error
		ctrl.updateSnapshotErrorStatusWithEvent(snapshot, v1.EventTypeWarning, "SnapshotContentMismatch", "VolumeSnapshotContent is dynamically provisioned while expecting a pre-provisioned one")
		klog.V(4).Infof("sync snapshot[%s]: snapshot content %q is dynamically provisioned while expecting a pre-provisioned one", utils.SnapshotKey(snapshot), contentName)
		return nil, fmt.Errorf("snapshot %s expects a pre-provisioned VolumeSnapshotContent %s but gets a dynamically provisioned one", utils.SnapshotKey(snapshot), contentName)
	}
	// verify the content points back to the snapshot
	ref := content.Spec.VolumeSnapshotRef
	if ref.Name != snapshot.Name || ref.Namespace != snapshot.Namespace || (ref.UID != "" && ref.UID != snapshot.UID) {
		klog.V(4).Infof("sync snapshot[%s]: VolumeSnapshotContent %s is bound to another snapshot %v", utils.SnapshotKey(snapshot), contentName, ref)
		msg := fmt.Sprintf("VolumeSnapshotContent [%s] is bound to a different snapshot", contentName)
		ctrl.updateSnapshotErrorStatusWithEvent(snapshot, v1.EventTypeWarning, "SnapshotContentMisbound", msg)
		return nil, fmt.Errorf(msg)
	}
	return content, nil
}

// getDynamicallyProvisionedContentFromStore tries to find a dynamically created
// content object for the passed in VolumeSnapshot from the content store.
// Note that this function assumes the passed in VolumeSnapshot is a dynamic
// one which requests creating a snapshot from a PVC.
// i.e., with snapshot.Spec.Source.PersistentVolumeClaimName != nil
// If no matching VolumeSnapshotContent exists in the content cache store, it
// returns (nil, nil)
// If a content is found but it's not dynamically provisioned, the passed in
// snapshot status will be updated with an error along with an event,
// and an error will be returned.
// If a content is found but it does not point to the passed in VolumeSnapshot,
// the passed in snapshot will be updated with an error along with an event,
// and an error will be returned.
func (ctrl *csiSnapshotCommonController) getDynamicallyProvisionedContentFromStore(snapshot *crdv1.VolumeSnapshot) (*crdv1.VolumeSnapshotContent, error) {
	contentName := utils.GetDynamicSnapshotContentNameForSnapshot(snapshot)
	content, err := ctrl.getContentFromStore(contentName)
	if err != nil {
		return nil, err
	}
	if content == nil {
		// no matching content with the desired name has been found in cache
		return nil, nil
	}
	// check whether the content represents a dynamically provisioned snapshot
	if content.Spec.Source.VolumeHandle == nil {
		ctrl.updateSnapshotErrorStatusWithEvent(snapshot, v1.EventTypeWarning, "SnapshotContentMismatch", "VolumeSnapshotContent is pre-provisioned while expecting a dynamically provisioned one")
		klog.V(4).Infof("sync snapshot[%s]: snapshot content %s is pre-provisioned while expecting a dynamically provisioned one", utils.SnapshotKey(snapshot), contentName)
		return nil, fmt.Errorf("snapshot %s expects a dynamically provisioned VolumeSnapshotContent %s but gets a pre-provisioned one", utils.SnapshotKey(snapshot), contentName)
	}
	// check whether the content points back to the passed in VolumeSnapshot
	ref := content.Spec.VolumeSnapshotRef
	if ref.Name != snapshot.Name || ref.Namespace != snapshot.Namespace || ref.UID != snapshot.UID {
		klog.V(4).Infof("sync snapshot[%s]: VolumeSnapshotContent %s is bound to another snapshot %v", utils.SnapshotKey(snapshot), contentName, ref)
		msg := fmt.Sprintf("VolumeSnapshotContent [%s] is bound to a different snapshot", contentName)
		ctrl.updateSnapshotErrorStatusWithEvent(snapshot, v1.EventTypeWarning, "SnapshotContentMisbound", msg)
		return nil, fmt.Errorf(msg)
	}
	return content, nil
}

// getContentFromStore tries to find a VolumeSnapshotContent from content cache
// store by name.
// Note that if no VolumeSnapshotContent exists in the cache store and no error
// encountered, it returns(nil, nil)
func (ctrl *csiSnapshotCommonController) getContentFromStore(contentName string) (*crdv1.VolumeSnapshotContent, error) {
	obj, exist, err := ctrl.contentStore.GetByKey(contentName)
	if err != nil {
		// should never reach here based on implementation at:
		// https://github.com/kubernetes/client-go/blob/master/tools/cache/store.go#L226
		return nil, err
	}
	if !exist {
		// not able to find a matching content
		return nil, nil
	}
	content, ok := obj.(*crdv1.VolumeSnapshotContent)
	if !ok {
		return nil, fmt.Errorf("expected VolumeSnapshotContent, got %+v", obj)
	}
	return content, nil
}

// createSnapshotContent will only be called for dynamic provisioning
func (ctrl *csiSnapshotCommonController) createSnapshotContent(snapshot *crdv1.VolumeSnapshot) (*crdv1.VolumeSnapshotContent, error) {
	klog.Infof("createSnapshotContent: Creating content for snapshot %s through the plugin ...", utils.SnapshotKey(snapshot))

	// If PVC is not being deleted and finalizer is not added yet, a finalizer should be added to PVC until snapshot is created
	klog.V(5).Infof("createSnapshotContent: Check if PVC is not being deleted and add Finalizer for source of snapshot [%s] if needed", snapshot.Name)
	err := ctrl.ensurePVCFinalizer(snapshot)
	if err != nil {
		klog.Errorf("createSnapshotContent failed to add finalizer for source of snapshot %s", err)
		return nil, err
	}

	class, volume, contentName, snapshotterSecretRef, err := ctrl.getCreateSnapshotInput(snapshot)
	if err != nil {
		return nil, fmt.Errorf("failed to get input parameters to create snapshot %s: %q", snapshot.Name, err)
	}

	// Create VolumeSnapshotContent in the database
	if volume.Spec.CSI == nil {
		return nil, fmt.Errorf("cannot find CSI PersistentVolumeSource for volume %s", volume.Name)
	}
	snapshotRef, err := ref.GetReference(scheme.Scheme, snapshot)
	if err != nil {
		return nil, err
	}

	snapshotContent := &crdv1.VolumeSnapshotContent{
		ObjectMeta: metav1.ObjectMeta{
			Name: contentName,
		},
		Spec: crdv1.VolumeSnapshotContentSpec{
			VolumeSnapshotRef: *snapshotRef,
			Source: crdv1.VolumeSnapshotContentSource{
				VolumeHandle: &volume.Spec.CSI.VolumeHandle,
			},
			VolumeSnapshotClassName: &(class.Name),
			DeletionPolicy:          class.DeletionPolicy,
			Driver:                  class.Driver,
		},
	}

	// Set AnnDeletionSecretRefName and AnnDeletionSecretRefNamespace
	if snapshotterSecretRef != nil {
		klog.V(5).Infof("createSnapshotContent: set annotation [%s] on content [%s].", utils.AnnDeletionSecretRefName, snapshotContent.Name)
		metav1.SetMetaDataAnnotation(&snapshotContent.ObjectMeta, utils.AnnDeletionSecretRefName, snapshotterSecretRef.Name)

		klog.V(5).Infof("createSnapshotContent: set annotation [%s] on content [%s].", utils.AnnDeletionSecretRefNamespace, snapshotContent.Name)
		metav1.SetMetaDataAnnotation(&snapshotContent.ObjectMeta, utils.AnnDeletionSecretRefNamespace, snapshotterSecretRef.Namespace)
	}

	var updateContent *crdv1.VolumeSnapshotContent
	klog.V(3).Infof("volume snapshot content %#v", snapshotContent)
	// Try to create the VolumeSnapshotContent object several times
	for i := 0; i < ctrl.createSnapshotContentRetryCount; i++ {
		klog.V(5).Infof("createSnapshotContent [%s]: trying to save volume snapshot content %s", utils.SnapshotKey(snapshot), snapshotContent.Name)
		if updateContent, err = ctrl.clientset.SnapshotV1beta1().VolumeSnapshotContents().Create(snapshotContent); err == nil || apierrs.IsAlreadyExists(err) {
			// Save succeeded.
			if err != nil {
				klog.V(3).Infof("volume snapshot content %q for snapshot %q already exists, reusing", snapshotContent.Name, utils.SnapshotKey(snapshot))
				err = nil
				updateContent = snapshotContent
			} else {
				klog.V(3).Infof("volume snapshot content %q for snapshot %q saved, %v", snapshotContent.Name, utils.SnapshotKey(snapshot), snapshotContent)
			}
			break
		}
		// Save failed, try again after a while.
		klog.V(3).Infof("failed to save volume snapshot content %q for snapshot %q: %v", snapshotContent.Name, utils.SnapshotKey(snapshot), err)
		time.Sleep(ctrl.createSnapshotContentInterval)
	}

	if err != nil {
		strerr := fmt.Sprintf("Error creating volume snapshot content object for snapshot %s: %v.", utils.SnapshotKey(snapshot), err)
		klog.Error(strerr)
		ctrl.eventRecorder.Event(snapshot, v1.EventTypeWarning, "CreateSnapshotContentFailed", strerr)
		return nil, newControllerUpdateError(utils.SnapshotKey(snapshot), err.Error())
	}

	// Update content in the cache store
	_, err = ctrl.storeContentUpdate(updateContent)
	if err != nil {
		klog.Errorf("failed to update content store %v", err)
	}

	return updateContent, nil
}

func (ctrl *csiSnapshotCommonController) getCreateSnapshotInput(snapshot *crdv1.VolumeSnapshot) (*crdv1.VolumeSnapshotClass, *v1.PersistentVolume, string, *v1.SecretReference, error) {
	className := snapshot.Spec.VolumeSnapshotClassName
	klog.V(5).Infof("getCreateSnapshotInput [%s]", snapshot.Name)
	var class *crdv1.VolumeSnapshotClass
	var err error
	if className != nil {
		class, err = ctrl.getSnapshotClass(*className)
		if err != nil {
			klog.Errorf("getCreateSnapshotInput failed to getClassFromVolumeSnapshot %s", err)
			return nil, nil, "", nil, err
		}
	} else {
		klog.Errorf("failed to getCreateSnapshotInput %s without a snapshot class", snapshot.Name)
		return nil, nil, "", nil, fmt.Errorf("failed to take snapshot %s without a snapshot class", snapshot.Name)
	}

	volume, err := ctrl.getVolumeFromVolumeSnapshot(snapshot)
	if err != nil {
		klog.Errorf("getCreateSnapshotInput failed to get PersistentVolume object [%s]: Error: [%#v]", snapshot.Name, err)
		return nil, nil, "", nil, err
	}

	// Create VolumeSnapshotContent name
	contentName := utils.GetDynamicSnapshotContentNameForSnapshot(snapshot)

	// Resolve snapshotting secret credentials.
	snapshotterSecretRef, err := utils.GetSecretReference(utils.SnapshotterSecretParams, class.Parameters, contentName, snapshot)
	if err != nil {
		return nil, nil, "", nil, err
	}

	return class, volume, contentName, snapshotterSecretRef, nil
}

func (ctrl *csiSnapshotCommonController) storeSnapshotUpdate(snapshot interface{}) (bool, error) {
	return utils.StoreObjectUpdate(ctrl.snapshotStore, snapshot, "snapshot")
}

func (ctrl *csiSnapshotCommonController) storeContentUpdate(content interface{}) (bool, error) {
	return utils.StoreObjectUpdate(ctrl.contentStore, content, "content")
}

// updateSnapshotStatusWithEvent saves new snapshot.Status to API server and emits
// given event on the snapshot. It saves the status and emits the event only when
// the status has actually changed from the version saved in API server.
// Parameters:
//   snapshot - snapshot to update
//   eventtype, reason, message - event to send, see EventRecorder.Event()
func (ctrl *csiSnapshotCommonController) updateSnapshotErrorStatusWithEvent(snapshot *crdv1.VolumeSnapshot, eventtype, reason, message string) error {
	klog.V(5).Infof("updateSnapshotStatusWithEvent[%s]", utils.SnapshotKey(snapshot))

	if snapshot.Status != nil && snapshot.Status.Error != nil && *snapshot.Status.Error.Message == message {
		klog.V(4).Infof("updateSnapshotStatusWithEvent[%s]: the same error %v is already set", snapshot.Name, snapshot.Status.Error)
		return nil
	}
	snapshotClone := snapshot.DeepCopy()
	if snapshotClone.Status == nil {
		snapshotClone.Status = &crdv1.VolumeSnapshotStatus{}
	}
	statusError := &crdv1.VolumeSnapshotError{
		Time: &metav1.Time{
			Time: time.Now(),
		},
		Message: &message,
	}
	snapshotClone.Status.Error = statusError
	ready := false
	snapshotClone.Status.ReadyToUse = &ready
	newSnapshot, err := ctrl.clientset.SnapshotV1beta1().VolumeSnapshots(snapshotClone.Namespace).UpdateStatus(snapshotClone)

	if err != nil {
		klog.V(4).Infof("updating VolumeSnapshot[%s] error status failed %v", utils.SnapshotKey(snapshot), err)
		return err
	}

	// Emit the event only when the status change happens
	ctrl.eventRecorder.Event(newSnapshot, eventtype, reason, message)

	_, err = ctrl.storeSnapshotUpdate(newSnapshot)
	if err != nil {
		klog.V(4).Infof("updating VolumeSnapshot[%s] error status: cannot update internal cache %v", utils.SnapshotKey(snapshot), err)
		return err
	}

	return nil
}

// addContentFinalizer adds a Finalizer for VolumeSnapshotContent.
func (ctrl *csiSnapshotCommonController) addContentFinalizer(content *crdv1.VolumeSnapshotContent) error {
	contentClone := content.DeepCopy()
	contentClone.ObjectMeta.Finalizers = append(contentClone.ObjectMeta.Finalizers, utils.VolumeSnapshotContentFinalizer)

	_, err := ctrl.clientset.SnapshotV1beta1().VolumeSnapshotContents().Update(contentClone)
	if err != nil {
		return newControllerUpdateError(content.Name, err.Error())
	}

	_, err = ctrl.storeContentUpdate(contentClone)
	if err != nil {
		klog.Errorf("failed to update content store %v", err)
	}

	klog.V(5).Infof("Added protection finalizer to volume snapshot content %s", content.Name)
	return nil
}

// isVolumeBeingCreatedFromSnapshot checks if an volume is being created from the snapshot.
func (ctrl *csiSnapshotCommonController) isVolumeBeingCreatedFromSnapshot(snapshot *crdv1.VolumeSnapshot) bool {
	pvcList, err := ctrl.pvcLister.PersistentVolumeClaims(snapshot.Namespace).List(labels.Everything())
	if err != nil {
		klog.Errorf("Failed to retrieve PVCs from the lister to check if volume snapshot %s is being used by a volume: %q", utils.SnapshotKey(snapshot), err)
		return false
	}
	for _, pvc := range pvcList {
		if pvc.Spec.DataSource != nil && pvc.Spec.DataSource.Name == snapshot.Name {
			if pvc.Spec.DataSource.Kind == snapshotKind && *(pvc.Spec.DataSource.APIGroup) == snapshotAPIGroup {
				if pvc.Status.Phase == v1.ClaimPending {
					// A volume is being created from the snapshot
					klog.Infof("isVolumeBeingCreatedFromSnapshot: volume %s is being created from snapshot %s", pvc.Name, pvc.Spec.DataSource.Name)
					return true
				}
			}
		}
	}
	klog.V(5).Infof("isVolumeBeingCreatedFromSnapshot: no volume is being created from snapshot %s", utils.SnapshotKey(snapshot))
	return false
}

// ensurePVCFinalizer checks if a Finalizer needs to be added for the snapshot source;
// if true, adds a Finalizer for VolumeSnapshot Source PVC
func (ctrl *csiSnapshotCommonController) ensurePVCFinalizer(snapshot *crdv1.VolumeSnapshot) error {
	if snapshot.Spec.Source.PersistentVolumeClaimName == nil {
		// PVC finalizer is only needed for dynamic provisioning
		return nil
	}

	// Get snapshot source which is a PVC
	pvc, err := ctrl.getClaimFromVolumeSnapshot(snapshot)
	if err != nil {
		klog.Infof("cannot get claim from snapshot [%s]: [%v] Claim may be deleted already.", snapshot.Name, err)
		return newControllerUpdateError(snapshot.Name, "cannot get claim from snapshot")
	}

	if pvc.ObjectMeta.DeletionTimestamp != nil {
		klog.Errorf("cannot add finalizer on claim [%s] for snapshot [%s]: claim is being deleted", pvc.Name, snapshot.Name)
		return newControllerUpdateError(pvc.Name, "cannot add finalizer on claim because it is being deleted")
	}

	// If PVC is not being deleted and PVCFinalizer is not added yet, the PVCFinalizer should be added.
	if pvc.ObjectMeta.DeletionTimestamp == nil && !slice.ContainsString(pvc.ObjectMeta.Finalizers, utils.PVCFinalizer, nil) {
		// Add the finalizer
		pvcClone := pvc.DeepCopy()
		pvcClone.ObjectMeta.Finalizers = append(pvcClone.ObjectMeta.Finalizers, utils.PVCFinalizer)
		_, err = ctrl.client.CoreV1().PersistentVolumeClaims(pvcClone.Namespace).Update(pvcClone)
		if err != nil {
			klog.Errorf("cannot add finalizer on claim [%s] for snapshot [%s]: [%v]", pvc.Name, snapshot.Name, err)
			return newControllerUpdateError(pvcClone.Name, err.Error())
		}
		klog.Infof("Added protection finalizer to persistent volume claim %s", pvc.Name)
	}

	return nil
}

// removePVCFinalizer removes a Finalizer for VolumeSnapshot Source PVC.
func (ctrl *csiSnapshotCommonController) removePVCFinalizer(pvc *v1.PersistentVolumeClaim, snapshot *crdv1.VolumeSnapshot) error {
	// Get snapshot source which is a PVC
	// TODO(xyang): We get PVC from informer but it may be outdated
	// Should get it from API server directly before removing finalizer
	pvcClone := pvc.DeepCopy()
	pvcClone.ObjectMeta.Finalizers = slice.RemoveString(pvcClone.ObjectMeta.Finalizers, utils.PVCFinalizer, nil)

	_, err := ctrl.client.CoreV1().PersistentVolumeClaims(pvcClone.Namespace).Update(pvcClone)
	if err != nil {
		return newControllerUpdateError(pvcClone.Name, err.Error())
	}

	klog.V(5).Infof("Removed protection finalizer from persistent volume claim %s", pvc.Name)
	return nil
}

// isPVCBeingUsed checks if a PVC is being used as a source to create a snapshot
func (ctrl *csiSnapshotCommonController) isPVCBeingUsed(pvc *v1.PersistentVolumeClaim, snapshot *crdv1.VolumeSnapshot) bool {
	klog.V(5).Infof("Checking isPVCBeingUsed for snapshot [%s]", utils.SnapshotKey(snapshot))

	// Going through snapshots in the cache (snapshotLister). If a snapshot's PVC source
	// is the same as the input snapshot's PVC source and snapshot's ReadyToUse status
	// is false, the snapshot is still being created from the PVC and the PVC is in-use.
	snapshots, err := ctrl.snapshotLister.VolumeSnapshots(snapshot.Namespace).List(labels.Everything())
	if err != nil {
		return false
	}
	for _, snap := range snapshots {
		// Skip pre-provisioned snapshot without a PVC source
		if snap.Spec.Source.PersistentVolumeClaimName == nil && snap.Spec.Source.VolumeSnapshotContentName != nil {
			klog.V(4).Infof("Skipping static bound snapshot %s when checking PVC %s/%s", snap.Name, pvc.Namespace, pvc.Name)
			continue
		}
		if snap.Spec.Source.PersistentVolumeClaimName != nil && pvc.Name == *snap.Spec.Source.PersistentVolumeClaimName && !utils.IsSnapshotReady(snap) {
			klog.V(2).Infof("Keeping PVC %s/%s, it is used by snapshot %s/%s", pvc.Namespace, pvc.Name, snap.Namespace, snap.Name)
			return true
		}
	}

	klog.V(5).Infof("isPVCBeingUsed: no snapshot is being created from PVC %s/%s", pvc.Namespace, pvc.Name)
	return false
}

// checkandRemovePVCFinalizer checks if the snapshot source finalizer should be removed
// and removed it if needed.
func (ctrl *csiSnapshotCommonController) checkandRemovePVCFinalizer(snapshot *crdv1.VolumeSnapshot) error {
	if snapshot.Spec.Source.PersistentVolumeClaimName == nil {
		// PVC finalizer is only needed for dynamic provisioning
		return nil
	}

	// Get snapshot source which is a PVC
	pvc, err := ctrl.getClaimFromVolumeSnapshot(snapshot)
	if err != nil {
		klog.Infof("cannot get claim from snapshot [%s]: [%v] Claim may be deleted already. No need to remove finalizer on the claim.", snapshot.Name, err)
		return nil
	}

	klog.V(5).Infof("checkandRemovePVCFinalizer for snapshot [%s]: snapshot status [%#v]", snapshot.Name, snapshot.Status)

	// Check if there is a Finalizer on PVC to be removed
	if slice.ContainsString(pvc.ObjectMeta.Finalizers, utils.PVCFinalizer, nil) {
		// There is a Finalizer on PVC. Check if PVC is used
		// and remove finalizer if it's not used.
		inUse := ctrl.isPVCBeingUsed(pvc, snapshot)
		if !inUse {
			klog.Infof("checkandRemovePVCFinalizer[%s]: Remove Finalizer for PVC %s as it is not used by snapshots in creation", snapshot.Name, pvc.Name)
			err = ctrl.removePVCFinalizer(pvc, snapshot)
			if err != nil {
				klog.Errorf("checkandRemovePVCFinalizer [%s]: removePVCFinalizer failed to remove finalizer %v", snapshot.Name, err)
				return err
			}
		}
	}

	return nil
}

// The function checks whether the volumeSnapshotRef in the snapshot content matches
// the given snapshot. If match, it binds the content with the snapshot. This is for
// static binding where user has specified snapshot name but not UID of the snapshot
// in content.Spec.VolumeSnapshotRef.
func (ctrl *csiSnapshotCommonController) checkandBindSnapshotContent(snapshot *crdv1.VolumeSnapshot, content *crdv1.VolumeSnapshotContent) (*crdv1.VolumeSnapshotContent, error) {
	if content.Spec.VolumeSnapshotRef.Name != snapshot.Name {
		return nil, fmt.Errorf("Could not bind snapshot %s and content %s, the VolumeSnapshotRef does not match", snapshot.Name, content.Name)
	} else if content.Spec.VolumeSnapshotRef.UID != "" && content.Spec.VolumeSnapshotRef.UID != snapshot.UID {
		return nil, fmt.Errorf("Could not bind snapshot %s and content %s, the VolumeSnapshotRef does not match", snapshot.Name, content.Name)
	} else if content.Spec.VolumeSnapshotRef.UID != "" && content.Spec.VolumeSnapshotClassName != nil {
		return content, nil
	}
	contentClone := content.DeepCopy()
	contentClone.Spec.VolumeSnapshotRef.UID = snapshot.UID
	if snapshot.Spec.VolumeSnapshotClassName != nil {
		className := *(snapshot.Spec.VolumeSnapshotClassName)
		contentClone.Spec.VolumeSnapshotClassName = &className
	}
	newContent, err := ctrl.clientset.SnapshotV1beta1().VolumeSnapshotContents().Update(contentClone)
	if err != nil {
		klog.V(4).Infof("updating VolumeSnapshotContent[%s] error status failed %v", contentClone.Name, err)
		return nil, err
	}

	_, err = ctrl.storeContentUpdate(newContent)
	if err != nil {
		klog.V(4).Infof("updating VolumeSnapshotContent[%s] error status: cannot update internal cache %v", newContent.Name, err)
		return nil, err
	}
	return newContent, nil
}

// This routine sets snapshot.Spec.Source.VolumeSnapshotContentName
func (ctrl *csiSnapshotCommonController) bindandUpdateVolumeSnapshot(snapshotContent *crdv1.VolumeSnapshotContent, snapshot *crdv1.VolumeSnapshot) (*crdv1.VolumeSnapshot, error) {
	klog.V(5).Infof("bindandUpdateVolumeSnapshot for snapshot [%s]: snapshotContent [%s]", snapshot.Name, snapshotContent.Name)
	snapshotObj, err := ctrl.clientset.SnapshotV1beta1().VolumeSnapshots(snapshot.Namespace).Get(snapshot.Name, metav1.GetOptions{})
	if err != nil {
		return nil, fmt.Errorf("error get snapshot %s from api server: %v", utils.SnapshotKey(snapshot), err)
	}

	// Copy the snapshot object before updating it
	snapshotCopy := snapshotObj.DeepCopy()
	// update snapshot status
	var updateSnapshot *crdv1.VolumeSnapshot
	for i := 0; i < ctrl.createSnapshotContentRetryCount; i++ {
		klog.V(5).Infof("bindandUpdateVolumeSnapshot [%s]: trying to update snapshot status", utils.SnapshotKey(snapshotCopy))
		updateSnapshot, err = ctrl.updateSnapshotStatus(snapshotCopy, snapshotContent)
		if err == nil {
			snapshotCopy = updateSnapshot
			break
		}
		klog.V(4).Infof("failed to update snapshot %s status: %v", utils.SnapshotKey(snapshot), err)
		time.Sleep(ctrl.createSnapshotContentInterval)
	}

	if err != nil {
		// update snapshot status failed
		ctrl.updateSnapshotErrorStatusWithEvent(snapshotCopy, v1.EventTypeWarning, "SnapshotStatusUpdateFailed", fmt.Sprintf("Snapshot status update failed, %v", err))
		return nil, err
	}

	_, err = ctrl.storeSnapshotUpdate(snapshotCopy)
	if err != nil {
		klog.Errorf("%v", err)
	}

	klog.V(5).Infof("bindandUpdateVolumeSnapshot for snapshot completed [%#v]", snapshotCopy)
	return snapshotCopy, nil
}

// needsUpdateSnapshotStatus compares snapshot status with the content status and decide
// if snapshot status needs to be updated based on content status
func (ctrl *csiSnapshotCommonController) needsUpdateSnapshotStatus(snapshot *crdv1.VolumeSnapshot, content *crdv1.VolumeSnapshotContent) bool {
	klog.V(5).Infof("needsUpdateSnapshotStatus[%s]", utils.SnapshotKey(snapshot))

	if snapshot.Status == nil && content.Status != nil {
		return true
	}
	if content.Status == nil {
		return false
	}
	if snapshot.Status.BoundVolumeSnapshotContentName == nil {
		return true
	}
	if snapshot.Status.CreationTime == nil && content.Status.CreationTime != nil {
		return true
	}
	if snapshot.Status.ReadyToUse == nil && content.Status.ReadyToUse != nil {
		return true
	}
	if snapshot.Status.ReadyToUse != nil && content.Status.ReadyToUse != nil && snapshot.Status.ReadyToUse != content.Status.ReadyToUse {
		return true
	}
	if snapshot.Status.RestoreSize == nil && content.Status.RestoreSize != nil {
		return true
	}
	if snapshot.Status.RestoreSize != nil && snapshot.Status.RestoreSize.IsZero() && content.Status.RestoreSize != nil && *content.Status.RestoreSize > 0 {
		return true
	}

	return false
}

// UpdateSnapshotStatus updates snapshot status based on content status
func (ctrl *csiSnapshotCommonController) updateSnapshotStatus(snapshot *crdv1.VolumeSnapshot, content *crdv1.VolumeSnapshotContent) (*crdv1.VolumeSnapshot, error) {
	klog.V(5).Infof("updateSnapshotStatus[%s]", utils.SnapshotKey(snapshot))

	boundContentName := content.Name
	var createdAt *time.Time
	if content.Status != nil && content.Status.CreationTime != nil {
		unixTime := time.Unix(0, *content.Status.CreationTime)
		createdAt = &unixTime
	}
	var size *int64
	if content.Status != nil && content.Status.RestoreSize != nil {
		size = content.Status.RestoreSize
	}
	var readyToUse bool
	if content.Status != nil && content.Status.ReadyToUse != nil {
		readyToUse = *content.Status.ReadyToUse
	}

	klog.V(5).Infof("updateSnapshotStatus: updating VolumeSnapshot [%+v] based on VolumeSnapshotContentStatus [%+v]", snapshot, content.Status)

	snapshotObj, err := ctrl.clientset.SnapshotV1beta1().VolumeSnapshots(snapshot.Namespace).Get(snapshot.Name, metav1.GetOptions{})
	if err != nil {
		return nil, fmt.Errorf("error get snapshot %s from api server: %v", utils.SnapshotKey(snapshot), err)
	}

	var newStatus *crdv1.VolumeSnapshotStatus
	updated := false
	if snapshotObj.Status == nil {
		newStatus = &crdv1.VolumeSnapshotStatus{
			BoundVolumeSnapshotContentName: &boundContentName,
			ReadyToUse:                     &readyToUse,
		}
		if createdAt != nil {
			newStatus.CreationTime = &metav1.Time{Time: *createdAt}
		}
		if size != nil {
			newStatus.RestoreSize = resource.NewQuantity(*size, resource.BinarySI)
		}
		updated = true
	} else {
		newStatus = snapshotObj.Status.DeepCopy()
		if newStatus.BoundVolumeSnapshotContentName == nil {
			newStatus.BoundVolumeSnapshotContentName = &boundContentName
			updated = true
		}
		if newStatus.CreationTime == nil && createdAt != nil {
			newStatus.CreationTime = &metav1.Time{Time: *createdAt}
			updated = true
		}
		if newStatus.ReadyToUse == nil || *newStatus.ReadyToUse != readyToUse {
			newStatus.ReadyToUse = &readyToUse
			updated = true
			if readyToUse && newStatus.Error != nil {
				newStatus.Error = nil
			}
		}
		if (newStatus.RestoreSize == nil && size != nil) || (newStatus.RestoreSize != nil && newStatus.RestoreSize.IsZero() && size != nil && *size > 0) {
			newStatus.RestoreSize = resource.NewQuantity(*size, resource.BinarySI)
			updated = true
		}
	}

	if updated {
		snapshotClone := snapshotObj.DeepCopy()
		snapshotClone.Status = newStatus
		newSnapshotObj, err := ctrl.clientset.SnapshotV1beta1().VolumeSnapshots(snapshotClone.Namespace).UpdateStatus(snapshotClone)
		if err != nil {
			return nil, newControllerUpdateError(utils.SnapshotKey(snapshot), err.Error())
		}
		return newSnapshotObj, nil
	}

	return snapshotObj, nil
}

func (ctrl *csiSnapshotCommonController) getVolumeFromVolumeSnapshot(snapshot *crdv1.VolumeSnapshot) (*v1.PersistentVolume, error) {
	pvc, err := ctrl.getClaimFromVolumeSnapshot(snapshot)
	if err != nil {
		return nil, err
	}

	if pvc.Status.Phase != v1.ClaimBound {
		return nil, fmt.Errorf("the PVC %s is not yet bound to a PV, will not attempt to take a snapshot", pvc.Name)
	}

	pvName := pvc.Spec.VolumeName
	pv, err := ctrl.client.CoreV1().PersistentVolumes().Get(pvName, metav1.GetOptions{})
	if err != nil {
		return nil, fmt.Errorf("failed to retrieve PV %s from the API server: %q", pvName, err)
	}

	// Verify binding between PV/PVC is still valid
	bound := ctrl.isVolumeBoundToClaim(pv, pvc)
	if bound == false {
		klog.Warningf("binding between PV %s and PVC %s is broken", pvName, pvc.Name)
		return nil, fmt.Errorf("claim in dataSource not bound or invalid")
	}

	klog.V(5).Infof("getVolumeFromVolumeSnapshot: snapshot [%s] PV name [%s]", snapshot.Name, pvName)

	return pv, nil
}

// isVolumeBoundToClaim returns true, if given volume is pre-bound or bound
// to specific claim. Both claim.Name and claim.Namespace must be equal.
// If claim.UID is present in volume.Spec.ClaimRef, it must be equal too.
func (ctrl *csiSnapshotCommonController) isVolumeBoundToClaim(volume *v1.PersistentVolume, claim *v1.PersistentVolumeClaim) bool {
	if volume.Spec.ClaimRef == nil {
		return false
	}
	if claim.Name != volume.Spec.ClaimRef.Name || claim.Namespace != volume.Spec.ClaimRef.Namespace {
		return false
	}
	if volume.Spec.ClaimRef.UID != "" && claim.UID != volume.Spec.ClaimRef.UID {
		return false
	}
	return true
}

func (ctrl *csiSnapshotCommonController) getStorageClassFromVolumeSnapshot(snapshot *crdv1.VolumeSnapshot) (*storagev1.StorageClass, error) {
	// Get storage class from PVC or PV
	pvc, err := ctrl.getClaimFromVolumeSnapshot(snapshot)
	if err != nil {
		return nil, err
	}
	storageclassName := *pvc.Spec.StorageClassName
	if len(storageclassName) == 0 {
		volume, err := ctrl.getVolumeFromVolumeSnapshot(snapshot)
		if err != nil {
			return nil, err
		}
		storageclassName = volume.Spec.StorageClassName
	}
	if len(storageclassName) == 0 {
		return nil, fmt.Errorf("cannot figure out the snapshot class automatically, please specify one in snapshot spec")
	}
	storageclass, err := ctrl.client.StorageV1().StorageClasses().Get(storageclassName, metav1.GetOptions{})
	if err != nil {
		return nil, err
	}
	return storageclass, nil
}

// getSnapshotClass is a helper function to get snapshot class from the class name.
func (ctrl *csiSnapshotCommonController) getSnapshotClass(className string) (*crdv1.VolumeSnapshotClass, error) {
	klog.V(5).Infof("getSnapshotClass: VolumeSnapshotClassName [%s]", className)

	class, err := ctrl.classLister.Get(className)
	if err != nil {
		klog.Errorf("failed to retrieve snapshot class %s from the informer: %q", className, err)
		return nil, err
	}

	return class, nil
}

// SetDefaultSnapshotClass is a helper function to figure out the default snapshot class from
// PVC/PV StorageClass and update VolumeSnapshot with this snapshot class name.
func (ctrl *csiSnapshotCommonController) SetDefaultSnapshotClass(snapshot *crdv1.VolumeSnapshot) (*crdv1.VolumeSnapshotClass, *crdv1.VolumeSnapshot, error) {
	klog.V(5).Infof("SetDefaultSnapshotClass for snapshot [%s]", snapshot.Name)

	if snapshot.Spec.Source.VolumeSnapshotContentName != nil {
		// don't return error for pre-provisioned snapshots
		klog.V(5).Infof("Don't need to find SnapshotClass for pre-provisioned snapshot [%s]", snapshot.Name)
		return nil, snapshot, nil
	}

	storageclass, err := ctrl.getStorageClassFromVolumeSnapshot(snapshot)
	if err != nil {
		return nil, nil, err
	}
	// Find default snapshot class if available
	list, err := ctrl.classLister.List(labels.Everything())
	if err != nil {
		return nil, nil, err
	}
	defaultClasses := []*crdv1.VolumeSnapshotClass{}

	for _, class := range list {
		if utils.IsDefaultAnnotation(class.ObjectMeta) && storageclass.Provisioner == class.Driver { //&& ctrl.snapshotterName == class.Snapshotter {
			defaultClasses = append(defaultClasses, class)
			klog.V(5).Infof("get defaultClass added: %s", class.Name)
		}
	}
	if len(defaultClasses) == 0 {
		return nil, nil, fmt.Errorf("cannot find default snapshot class")
	}
	if len(defaultClasses) > 1 {
		klog.V(4).Infof("get DefaultClass %d defaults found", len(defaultClasses))
		return nil, nil, fmt.Errorf("%d default snapshot classes were found", len(defaultClasses))
	}
	klog.V(5).Infof("setDefaultSnapshotClass [%s]: default VolumeSnapshotClassName [%s]", snapshot.Name, defaultClasses[0].Name)
	snapshotClone := snapshot.DeepCopy()
	snapshotClone.Spec.VolumeSnapshotClassName = &(defaultClasses[0].Name)
	newSnapshot, err := ctrl.clientset.SnapshotV1beta1().VolumeSnapshots(snapshotClone.Namespace).Update(snapshotClone)
	if err != nil {
		klog.V(4).Infof("updating VolumeSnapshot[%s] default class failed %v", utils.SnapshotKey(snapshot), err)
	}
	_, updateErr := ctrl.storeSnapshotUpdate(newSnapshot)
	if updateErr != nil {
		// We will get an "snapshot update" event soon, this is not a big error
		klog.V(4).Infof("setDefaultSnapshotClass [%s]: cannot update internal cache: %v", utils.SnapshotKey(snapshot), updateErr)
	}

	return defaultClasses[0], newSnapshot, nil
}

// getClaimFromVolumeSnapshot is a helper function to get PVC from VolumeSnapshot.
func (ctrl *csiSnapshotCommonController) getClaimFromVolumeSnapshot(snapshot *crdv1.VolumeSnapshot) (*v1.PersistentVolumeClaim, error) {
	if snapshot.Spec.Source.PersistentVolumeClaimName == nil {
		return nil, fmt.Errorf("the snapshot source PVC name is not specified")
	}
	pvcName := *snapshot.Spec.Source.PersistentVolumeClaimName
	if pvcName == "" {
		return nil, fmt.Errorf("the PVC name is not specified in snapshot %s", utils.SnapshotKey(snapshot))
	}

	pvc, err := ctrl.pvcLister.PersistentVolumeClaims(snapshot.Namespace).Get(pvcName)
	if err != nil {
		return nil, fmt.Errorf("failed to retrieve PVC %s from the lister: %q", pvcName, err)
	}

	return pvc, nil
}

var _ error = controllerUpdateError{}

type controllerUpdateError struct {
	message string
}

func newControllerUpdateError(name, message string) error {
	return controllerUpdateError{
		message: fmt.Sprintf("%s %s on API server: %s", controllerUpdateFailMsg, name, message),
	}
}

func (e controllerUpdateError) Error() string {
	return e.message
}

func isControllerUpdateFailError(err *crdv1.VolumeSnapshotError) bool {
	if err != nil {
		if strings.Contains(*err.Message, controllerUpdateFailMsg) {
			return true
		}
	}
	return false
}

// addSnapshotFinalizer adds a Finalizer for VolumeSnapshot.
func (ctrl *csiSnapshotCommonController) addSnapshotFinalizer(snapshot *crdv1.VolumeSnapshot, addSourceFinalizer bool, addBoundFinalizer bool) error {
	snapshotClone := snapshot.DeepCopy()
	if addSourceFinalizer {
		snapshotClone.ObjectMeta.Finalizers = append(snapshotClone.ObjectMeta.Finalizers, utils.VolumeSnapshotAsSourceFinalizer)
	}
	if addBoundFinalizer {
		snapshotClone.ObjectMeta.Finalizers = append(snapshotClone.ObjectMeta.Finalizers, utils.VolumeSnapshotBoundFinalizer)
	}
	_, err := ctrl.clientset.SnapshotV1beta1().VolumeSnapshots(snapshotClone.Namespace).Update(snapshotClone)
	if err != nil {
		return newControllerUpdateError(snapshot.Name, err.Error())
	}

	_, err = ctrl.storeSnapshotUpdate(snapshotClone)
	if err != nil {
		klog.Errorf("failed to update snapshot store %v", err)
	}

	klog.V(5).Infof("Added protection finalizer to volume snapshot %s", utils.SnapshotKey(snapshot))
	return nil
}

// removeSnapshotFinalizer removes a Finalizer for VolumeSnapshot.
func (ctrl *csiSnapshotCommonController) removeSnapshotFinalizer(snapshot *crdv1.VolumeSnapshot, removeSourceFinalizer bool, removeBoundFinalizer bool) error {
	if !removeSourceFinalizer && !removeBoundFinalizer {
		return nil
	}

	snapshotClone := snapshot.DeepCopy()
	if removeSourceFinalizer {
		snapshotClone.ObjectMeta.Finalizers = slice.RemoveString(snapshotClone.ObjectMeta.Finalizers, utils.VolumeSnapshotAsSourceFinalizer, nil)
	}
	if removeBoundFinalizer {
		snapshotClone.ObjectMeta.Finalizers = slice.RemoveString(snapshotClone.ObjectMeta.Finalizers, utils.VolumeSnapshotBoundFinalizer, nil)
	}
	_, err := ctrl.clientset.SnapshotV1beta1().VolumeSnapshots(snapshotClone.Namespace).Update(snapshotClone)
	if err != nil {
		return newControllerUpdateError(snapshot.Name, err.Error())
	}

	_, err = ctrl.storeSnapshotUpdate(snapshotClone)
	if err != nil {
		klog.Errorf("failed to update snapshot store %v", err)
	}

	klog.V(5).Infof("Removed protection finalizer from volume snapshot %s", utils.SnapshotKey(snapshot))
	return nil
}

// getSnapshotFromStore finds snapshot from the cache store.
// If getSnapshotFromStore returns (nil, nil), it means snapshot not found
// and it may have already been deleted.
func (ctrl *csiSnapshotCommonController) getSnapshotFromStore(snapshotName string) (*crdv1.VolumeSnapshot, error) {
	// Get the VolumeSnapshot by _name_
	var snapshot *crdv1.VolumeSnapshot
	obj, found, err := ctrl.snapshotStore.GetByKey(snapshotName)
	if err != nil {
		return nil, err
	}
	if !found {
		klog.V(4).Infof("getSnapshotFromStore: snapshot %s not found", snapshotName)
		// Fall through with snapshot = nil
		return nil, nil
	} else {
		var ok bool
		snapshot, ok = obj.(*crdv1.VolumeSnapshot)
		if !ok {
			return nil, fmt.Errorf("cannot convert object from snapshot cache to snapshot %q!?: %#v", snapshotName, obj)
		}
		klog.V(4).Infof("getSnapshotFromStore: snapshot %s found", snapshotName)
	}
	return snapshot, nil
}

func (ctrl *csiSnapshotCommonController) setAnnVolumeSnapshotBeingDeleted(content *crdv1.VolumeSnapshotContent) error {
	if content == nil {
		return nil
	}
	// Set AnnVolumeSnapshotBeingDeleted if it is not set yet
	if !metav1.HasAnnotation(content.ObjectMeta, utils.AnnVolumeSnapshotBeingDeleted) {
		klog.V(5).Infof("setAnnVolumeSnapshotBeingDeleted: set annotation [%s] on content [%s].", utils.AnnVolumeSnapshotBeingDeleted, content.Name)
		metav1.SetMetaDataAnnotation(&content.ObjectMeta, utils.AnnVolumeSnapshotBeingDeleted, "yes")

		updateContent, err := ctrl.clientset.SnapshotV1beta1().VolumeSnapshotContents().Update(content)
		if err != nil {
			return newControllerUpdateError(content.Name, err.Error())
		}
		// update content if update is successful
		content = updateContent

		_, err = ctrl.storeContentUpdate(content)
		if err != nil {
			klog.V(4).Infof("setAnnVolumeSnapshotBeingDeleted for content [%s]: cannot update internal cache %v", content.Name, err)
			return err
		}
		klog.V(5).Infof("setAnnVolumeSnapshotBeingDeleted: volume snapshot content %+v", content)
	}
	return nil
}<|MERGE_RESOLUTION|>--- conflicted
+++ resolved
@@ -166,69 +166,8 @@
 		ctrl.eventRecorder.Event(snapshot, v1.EventTypeWarning, "ErrorPVCFinalizer", "Error check and remove PVC Finalizer for VolumeSnapshot")
 	}
 
-<<<<<<< HEAD
 	if snapshot.ObjectMeta.DeletionTimestamp != nil {
 		return ctrl.processSnapshotWithDeletionTimestamp(snapshot)
-=======
-	// Proceed with snapshot deletion only if snapshot is not in the middled of being
-	// created from a PVC with a finalizer. This is to ensure that the PVC finalizer
-	// can be removed even if a delete snapshot request is received before create
-	// snapshot has completed.
-	if snapshot.ObjectMeta.DeletionTimestamp != nil && !ctrl.isPVCwithFinalizerInUseByCurrentSnapshot(snapshot) {
-		err := ctrl.processSnapshotWithDeletionTimestamp(snapshot)
-		if err != nil {
-			return err
-		}
-	} else {
-		klog.V(5).Infof("syncSnapshot[%s]: check if we should add finalizers on snapshot", utils.SnapshotKey(snapshot))
-		if err := ctrl.checkandAddSnapshotFinalizers(snapshot); err != nil {
-			klog.Errorf("error check and add Snapshot finalizers for snapshot [%s]: %v", snapshot.Name, errFinalizer)
-			ctrl.eventRecorder.Event(snapshot, v1.EventTypeWarning, "SnapshotCheckandUpdateFailed", fmt.Sprintf("Failed to check and update snapshot: %s", err.Error()))
-			return err
-		}
-		// Need to build or update snapshot.Status in following cases:
-		// 1) snapshot.Status is nil
-		// 2) snapshot.Status.ReadyToUse is false
-		// 3) snapshot.Status.BoundVolumeSnapshotContentName is not set
-		if !utils.IsSnapshotReady(snapshot) || !utils.IsBoundVolumeSnapshotContentNameSet(snapshot) {
-			return ctrl.syncUnreadySnapshot(snapshot)
-		}
-		return ctrl.syncReadySnapshot(snapshot)
-	}
-	return nil
-}
-
-// Check if PVC has a finalizer and if it is being used by the current snapshot as source.
-func (ctrl *csiSnapshotCommonController) isPVCwithFinalizerInUseByCurrentSnapshot(snapshot *crdv1.VolumeSnapshot) bool {
-	// Get snapshot source which is a PVC
-	pvc, err := ctrl.getClaimFromVolumeSnapshot(snapshot)
-	if err != nil {
-		klog.Infof("cannot get claim from snapshot [%s]: [%v] Claim may be deleted already.", snapshot.Name, err)
-		return false
-	}
-
-	// Check if there is a Finalizer on PVC. If not, return false
-	if !slice.ContainsString(pvc.ObjectMeta.Finalizers, utils.PVCFinalizer, nil) {
-		return false
-	}
-
-	if !utils.IsSnapshotReady(snapshot) {
-		klog.V(2).Infof("PVC %s/%s is being used by snapshot %s/%s as source", pvc.Namespace, pvc.Name, snapshot.Namespace, snapshot.Name)
-		return true
-	}
-	return false
-}
-
-// checkContentAndBoundStatus is a helper function that checks the following:
-// - It checks if content exists and returns the content object if it exists and nil otherwise.
-// - It checks the deletionPolicy and returns true if policy is Delete and false otherwise.
-// - It checks if snapshot and content are bound and returns true if bound and false otherwise.
-func (ctrl *csiSnapshotCommonController) checkContentAndBoundStatus(snapshot *crdv1.VolumeSnapshot) (*crdv1.VolumeSnapshotContent, bool, bool, error) {
-	// If content is deleted already, remove SnapshotBound finalizer
-	content, err := ctrl.getContentFromStore(snapshot)
-	if err != nil || content == nil {
-		return nil, false, false, err
->>>>>>> ed6cd4a7
 	}
 	klog.V(5).Infof("syncSnapshot[%s]: check if we should add finalizers on snapshot", utils.SnapshotKey(snapshot))
 	if err := ctrl.checkandAddSnapshotFinalizers(snapshot); err != nil {
@@ -316,7 +255,6 @@
 		}
 	}
 
-<<<<<<< HEAD
 	// VolumeSnapshot should be deleted. Check and remove finalizers
 	klog.V(5).Infof("checkandRemoveSnapshotFinalizersAndCheckandDeleteContent[%s]: set DeletionTimeStamp on content.", utils.SnapshotKey(snapshot))
 	// If content exists and has a deletion policy of Delete, set DeletionTimeStamp on the content;
@@ -326,18 +264,6 @@
 		if err != nil {
 			ctrl.eventRecorder.Event(snapshot, v1.EventTypeWarning, "SnapshotContentObjectDeleteError", "Failed to delete snapshot content API object")
 			return fmt.Errorf("failed to delete VolumeSnapshotContent %s from API server: %q", content.Name, err)
-=======
-		if !inUse {
-			klog.V(5).Infof("checkandRemoveSnapshotFinalizersAndCheckandDeleteContent: Set VolumeSnapshotBeingDeleted annotation on the content")
-			ctrl.setAnnVolumeSnapshotBeingDeleted(content)
-
-			klog.V(5).Infof("checkandRemoveSnapshotFinalizersAndCheckandDeleteContent: Remove Finalizer for VolumeSnapshot[%s]", utils.SnapshotKey(snapshot))
-			doesContentExist := false
-			if content != nil {
-				doesContentExist = true
-			}
-			return ctrl.removeSnapshotFinalizer(snapshot, !inUse, !doesContentExist)
->>>>>>> ed6cd4a7
 		}
 	}
 
